---
# Certified InfoScale DR Manager configuration
cert_project_id: "62925cf2ca9c2698bf2add8b"
<<<<<<< HEAD
merge: false
=======
#merge: false
>>>>>>> efc17391
<|MERGE_RESOLUTION|>--- conflicted
+++ resolved
@@ -1,8 +1,4 @@
 ---
 # Certified InfoScale DR Manager configuration
 cert_project_id: "62925cf2ca9c2698bf2add8b"
-<<<<<<< HEAD
-merge: false
-=======
-#merge: false
->>>>>>> efc17391
+merge: false